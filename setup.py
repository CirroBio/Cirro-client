from pathlib import Path

from setuptools import setup, find_packages

this_directory = Path(__file__).parent
long_description = (this_directory / "README.md").read_text()

entry_points = {
    'console_scripts': [
        'pubweb-cli = pubweb.cli.cli:main'
    ]
}

install_requires = [
<<<<<<< HEAD
    "click>=8.0,<8.1",
    "boto3>=1.20,<1.30",
    "questionary==1.10.0",
    "gql[requests]==3.0.0",
    "requests==2.27.1",
    "requests_aws4auth==1.1.2",
    "pycognito==2022.1.0",
    "tqdm==4.62.3",
    "pygithub>=1.55",
    "jsonschema==4.6.1",
    "pyjwt==2.4.0",
    "msal-extensions==1.0.0"
=======
    "click>=8.1.3",
    "boto3==1.26.1",
    "botocore==1.29.1",
    "questionary>=1.10.0",
    "gql[requests]>=3.4.0",
    "requests>=2.28.1",
    "requests_aws4auth>=1.1.2",
    "pycognito>=2022.8.0",
    "tqdm>=4.62.3",
    "pandas>=1.5.0",
    "pygithub>=1.56",
    "jsonschema>=4.6.1",
    "s3fs==0.4.2",
    "fsspec==2022.10.0"
>>>>>>> 57a6e363
]

setup(
    name='pubweb',
    version='0.4.0',
    author='Fred Hutch',
    license='MIT',
    author_email='viz@fredhutch.org',
    description='CLI tool for interacting with the PubWeb platform',
    packages=find_packages(include=['pubweb*']),
    install_requires=install_requires,
    url='https://github.com/FredHutch/PubWeb-client',
    entry_points=entry_points,
    long_description=long_description,
    long_description_content_type="text/markdown"
)<|MERGE_RESOLUTION|>--- conflicted
+++ resolved
@@ -12,20 +12,6 @@
 }
 
 install_requires = [
-<<<<<<< HEAD
-    "click>=8.0,<8.1",
-    "boto3>=1.20,<1.30",
-    "questionary==1.10.0",
-    "gql[requests]==3.0.0",
-    "requests==2.27.1",
-    "requests_aws4auth==1.1.2",
-    "pycognito==2022.1.0",
-    "tqdm==4.62.3",
-    "pygithub>=1.55",
-    "jsonschema==4.6.1",
-    "pyjwt==2.4.0",
-    "msal-extensions==1.0.0"
-=======
     "click>=8.1.3",
     "boto3==1.26.1",
     "botocore==1.29.1",
@@ -39,8 +25,9 @@
     "pygithub>=1.56",
     "jsonschema>=4.6.1",
     "s3fs==0.4.2",
-    "fsspec==2022.10.0"
->>>>>>> 57a6e363
+    "fsspec==2022.10.0",
+    "pyjwt==2.4.0",
+    "msal-extensions==1.0.0"
 ]
 
 setup(
