--- conflicted
+++ resolved
@@ -1,15 +1,9 @@
-<<<<<<< HEAD
-from pubweb import PubWeb
-from pubweb.cli.interactive.auth_args import gather_auth_config
-from pubweb.cli.interactive.download_args import gather_download_arguments, gather_download_arguments_dataset
-=======
 from pubweb.api.clients.portal import DataPortalClient
 from pubweb.api.auth import UsernameAndPasswordAuth
 from pubweb.cli.interactive.auth_args import gather_login
 from pubweb.cli.interactive.download_args import gather_download_arguments
 from pubweb.cli.interactive.download_args import gather_download_arguments_dataset
 from pubweb.cli.interactive.download_args import gather_download_arguments_dataset_files
->>>>>>> 57a6e363
 from pubweb.cli.interactive.list_dataset_args import gather_list_arguments
 from pubweb.cli.interactive.upload_args import gather_upload_arguments
 from pubweb.cli.interactive.utils import get_id_from_name, get_item_from_name_or_id
@@ -18,13 +12,9 @@
     get_repository, get_description, get_output_resources_path
 from pubweb.cli.interactive.workflow_form_args import prompt_user_inputs, get_nextflow_schema, convert_nf_schema
 from pubweb.cli.models import ListArguments, UploadArguments, DownloadArguments
-<<<<<<< HEAD
-from pubweb.config import UserConfig, save_user_config
+from pubweb.api.config import AuthConfig, UserConfig, save_user_config
+from pubweb.file_utils import get_files_in_directory, check_dataset_files
 from pubweb.file_utils import get_files_in_directory
-=======
-from pubweb.api.config import AuthConfig, save_config, load_config
-from pubweb.file_utils import get_files_in_directory, check_dataset_files
->>>>>>> 57a6e363
 from pubweb.helpers import WorkflowConfigBuilder
 from pubweb.api.models.dataset import CreateIngestDatasetInput
 from pubweb.api.models.file import FileAccessContext
@@ -35,13 +25,8 @@
 def run_list_datasets(input_params: ListArguments, interactive=False):
     """List the datasets available in a particular project."""
 
-<<<<<<< HEAD
-    # Instantiate the PubWeb client
-    pubweb = PubWeb()
-=======
     # Instantiate the PubWeb Data Portal client
-    pubweb = DataPortalClient(UsernameAndPasswordAuth(*load_config()))
->>>>>>> 57a6e363
+    pubweb = DataPortalClient()
 
     # If the user provided the --interactive flag
     if interactive:
@@ -67,11 +52,7 @@
 
 
 def run_ingest(input_params: UploadArguments, interactive=False):
-<<<<<<< HEAD
-    pubweb = PubWeb()
-=======
-    pubweb = DataPortalClient(UsernameAndPasswordAuth(*load_config()))
->>>>>>> 57a6e363
+    pubweb = DataPortalClient()
     projects = pubweb.project.list()
     processes = pubweb.process.list(process_type=Executor.INGEST)
 
@@ -121,11 +102,7 @@
 
 
 def run_download(input_params: DownloadArguments, interactive=False):
-<<<<<<< HEAD
-    pubweb = PubWeb()
-=======
-    pubweb = DataPortalClient(UsernameAndPasswordAuth(*load_config()))
->>>>>>> 57a6e363
+    pubweb = DataPortalClient()
 
     projects = pubweb.project.list()
 
@@ -156,11 +133,7 @@
 def run_configure_workflow():
     """Configure a workflow to be run in the Data Portal as a process."""
 
-<<<<<<< HEAD
-    pubweb = PubWeb()
-=======
-    pubweb = DataPortalClient(UsernameAndPasswordAuth(*load_config()))
->>>>>>> 57a6e363
+    pubweb = DataPortalClient()
     process_options = pubweb.process.list(process_type=Executor.NEXTFLOW)
     resources_folder, repo_prefix = get_output_resources_path()
 
