<<<<<<< HEAD
from typing import List

from gql import gql

=======
>>>>>>> d163193b
from pubweb.clients.utils import get_id_from_name, filter_deleted
from pubweb.models.process import Executor, Process
from pubweb.services.base import BaseService


class ProcessService(BaseService):
<<<<<<< HEAD
    def list(self, process_type: Executor = None) -> List[Process]:
        query = gql('''
=======
    def list(self, process_type=None):
        query = '''
>>>>>>> d163193b
          query ListProcesses(
            $filter: ModelProcessFilterInput
            $limit: Int
            $nextToken: String
          ) {
            listProcesses(filter: $filter, limit: $limit, nextToken: $nextToken) {
              items {
                id
                name
                desc
                _deleted
              }
            }
          }
        '''
        item_filter = {}
        if process_type:
            item_filter['executor'] = {'eq': process_type.value}
        resp = self._api_client.query(query, variables={'filter': item_filter})['listProcesses']
        return filter_deleted(resp['items'])

    def get_process_id(self, name_or_id: str) -> str:
        return get_id_from_name(self.list(), name_or_id)<|MERGE_RESOLUTION|>--- conflicted
+++ resolved
@@ -1,23 +1,13 @@
-<<<<<<< HEAD
 from typing import List
 
-from gql import gql
-
-=======
->>>>>>> d163193b
 from pubweb.clients.utils import get_id_from_name, filter_deleted
 from pubweb.models.process import Executor, Process
 from pubweb.services.base import BaseService
 
 
 class ProcessService(BaseService):
-<<<<<<< HEAD
     def list(self, process_type: Executor = None) -> List[Process]:
-        query = gql('''
-=======
-    def list(self, process_type=None):
         query = '''
->>>>>>> d163193b
           query ListProcesses(
             $filter: ModelProcessFilterInput
             $limit: Int
