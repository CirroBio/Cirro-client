[tool.poetry]
name = "cirro"
<<<<<<< HEAD
version = "0.7.3"
=======
version = "0.7.4"
>>>>>>> 69074ed9
description = "CLI tool and SDK for interacting with the Cirro platform"
authors = ["Cirro Bio <support@cirro.bio>"]
license = "MIT"
readme = "README.md"
repository = "https://github.com/FredHutch/Cirro-client"
packages = [{include = "cirro"}]

[tool.poetry.dependencies]
python = "^3.8"
click = "^8.1.3"
boto3 = "1.26.76"
questionary = "^1.10.0"
requests = "^2.31.0"
requests_aws4auth = "^1.2.3"
streamlit = "^1.25.0"
tqdm = "^4.62.3"
pygithub = "1.58.2"
jsonschema = "^4.6.1"
gql = {extras = ["requests"], version = "^3.4.1"}
pandas = "^1.5.0"
s3fs = "2023.6.0"
pyjwt = "^2.7.0"
msal-extensions = "^1.0.0"

[tool.poetry.group.dev.dependencies]
pytest = "^7.1.3"
pytest-cov = "*"
flake8 = "*"

[tool.poetry.scripts]
cirro-cli = "cirro.cli.cli:main"

[build-system]
requires = ["poetry-core"]
build-backend = "poetry.core.masonry.api"<|MERGE_RESOLUTION|>--- conflicted
+++ resolved
@@ -1,10 +1,6 @@
 [tool.poetry]
 name = "cirro"
-<<<<<<< HEAD
-version = "0.7.3"
-=======
 version = "0.7.4"
->>>>>>> 69074ed9
 description = "CLI tool and SDK for interacting with the Cirro platform"
 authors = ["Cirro Bio <support@cirro.bio>"]
 license = "MIT"
